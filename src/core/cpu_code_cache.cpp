#include "cpu_code_cache.h"
#include "bus.h"
#include "common/assert.h"
#include "common/log.h"
#include "cpu_core.h"
#include "cpu_core_private.h"
#include "cpu_disasm.h"
#include "settings.h"
#include "system.h"
#include "timing_event.h"
Log_SetChannel(CPU::CodeCache);

#ifdef WITH_RECOMPILER
#include "cpu_recompiler_code_generator.h"
#endif

namespace CPU::CodeCache {

constexpr bool USE_BLOCK_LINKING = true;

#ifdef WITH_RECOMPILER

// Currently remapping the code buffer doesn't work in macOS or Haiku.
#if !defined(__HAIKU__) && !defined(__APPLE__)
#define USE_STATIC_CODE_BUFFER 1
#endif

static constexpr u32 RECOMPILER_CODE_CACHE_SIZE = 32 * 1024 * 1024;
static constexpr u32 RECOMPILER_FAR_CODE_CACHE_SIZE = 32 * 1024 * 1024;

#ifdef USE_STATIC_CODE_BUFFER
static constexpr u32 RECOMPILER_GUARD_SIZE = 4096;
alignas(Recompiler::CODE_STORAGE_ALIGNMENT) static u8
  s_code_storage[RECOMPILER_CODE_CACHE_SIZE + RECOMPILER_FAR_CODE_CACHE_SIZE];
#endif

static JitCodeBuffer s_code_buffer;

std::array<CodeBlock::HostCodePointer, FAST_MAP_TOTAL_SLOT_COUNT> s_fast_map;
CodeBlock::HostCodePointer s_asm_dispatcher;

ALWAYS_INLINE static u32 GetFastMapIndex(u32 pc)
{
  return ((pc & PHYSICAL_MEMORY_ADDRESS_MASK) >= Bus::BIOS_BASE) ?
           (FAST_MAP_RAM_SLOT_COUNT + ((pc & Bus::BIOS_MASK) >> 2)) :
           ((pc & Bus::RAM_MASK) >> 2);
}

static void CompileDispatcher();
static void FastCompileBlockFunction();

static void ResetFastMap()
{
  s_fast_map.fill(FastCompileBlockFunction);
}

static void SetFastMap(u32 pc, CodeBlock::HostCodePointer function)
{
  s_fast_map[GetFastMapIndex(pc)] = function;
}

#endif

using BlockMap = std::unordered_map<u32, CodeBlock*>;
using HostCodeMap = std::map<CodeBlock::HostCodePointer, CodeBlock*>;

void LogCurrentState();

/// Returns the block key for the current execution state.
static CodeBlockKey GetNextBlockKey();

/// Looks up the block in the cache if it's already been compiled.
static CodeBlock* LookupBlock(CodeBlockKey key);

/// Can the current block execute? This will re-validate the block if necessary.
/// The block can also be flushed if recompilation failed, so ignore the pointer if false is returned.
static bool RevalidateBlock(CodeBlock* block);

static bool CompileBlock(CodeBlock* block);
static void FlushBlock(CodeBlock* block);
static void AddBlockToPageMap(CodeBlock* block);
static void RemoveBlockFromPageMap(CodeBlock* block);

/// Link block from to to.
static void LinkBlock(CodeBlock* from, CodeBlock* to);

/// Unlink all blocks which point to this block, and any that this block links to.
static void UnlinkBlock(CodeBlock* block);

static BlockMap s_blocks;
static std::array<std::vector<CodeBlock*>, CPU_CODE_CACHE_PAGE_COUNT> m_ram_block_map;

#ifdef WITH_RECOMPILER
static HostCodeMap s_host_code_map;

static void AddBlockToHostCodeMap(CodeBlock* block);
static void RemoveBlockFromHostCodeMap(CodeBlock* block);
static bool InitializeFastmem();
static void ShutdownFastmem();
static Common::PageFaultHandler::HandlerResult PageFaultHandler(void* exception_pc, void* fault_address, bool is_write);
#endif

void Initialize()
{
  Assert(s_blocks.empty());

#ifdef WITH_RECOMPILER
  if (g_settings.IsUsingRecompiler())
  {
#ifdef USE_STATIC_CODE_BUFFER
    if (!s_code_buffer.Initialize(s_code_storage, sizeof(s_code_storage), RECOMPILER_FAR_CODE_CACHE_SIZE,
                                  RECOMPILER_GUARD_SIZE))
#else
    if (!s_code_buffer.Allocate(RECOMPILER_CODE_CACHE_SIZE, RECOMPILER_FAR_CODE_CACHE_SIZE))
#endif
    {
      Panic("Failed to initialize code space");
    }

    if (g_settings.IsUsingFastmem() && !InitializeFastmem())
      Panic("Failed to initialize fastmem");

    ResetFastMap();
    CompileDispatcher();
  }
#endif
}

void Shutdown()
{
  Flush();
  ShutdownFastmem();
#ifdef WITH_RECOMPILER
  s_code_buffer.Destroy();
#endif
}

template<PGXPMode pgxp_mode>
static void ExecuteImpl()
{
  CodeBlockKey next_block_key;

  while (!g_state.frame_done)
  {
    if (HasPendingInterrupt())
    {
      SafeReadInstruction(g_state.regs.pc, &g_state.next_instruction.bits);
      DispatchInterrupt();
    }

    TimingEvents::UpdateCPUDowncount();

    next_block_key = GetNextBlockKey();
    while (g_state.pending_ticks < g_state.downcount)
    {
      CodeBlock* block = LookupBlock(next_block_key);
      if (!block)
      {
        Log_WarningPrintf("Falling back to uncached interpreter at 0x%08X", g_state.regs.pc);
        InterpretUncachedBlock();
        continue;
      }

    reexecute_block:
      Assert(!(HasPendingInterrupt()));

#if 0
      const u32 tick = TimingEvents::GetGlobalTickCounter() + CPU::GetPendingTicks();
      if (tick == 4188233674)
        __debugbreak();
#endif

#if 0
      LogCurrentState();
#endif

      if (g_settings.cpu_recompiler_icache)
        CheckAndUpdateICacheTags(block->icache_line_count, block->uncached_fetch_ticks);

      InterpretCachedBlock<pgxp_mode>(*block);

      if (g_state.pending_ticks >= g_state.downcount)
        break;
      else if (!USE_BLOCK_LINKING)
        continue;

      next_block_key = GetNextBlockKey();
      if (next_block_key.bits == block->key.bits)
      {
        // we can jump straight to it if there's no pending interrupts
        // ensure it's not a self-modifying block
        if (!block->invalidated || RevalidateBlock(block))
          goto reexecute_block;
      }
      else if (!block->invalidated)
      {
        // Try to find an already-linked block.
        // TODO: Don't need to dereference the block, just store a pointer to the code.
        for (CodeBlock* linked_block : block->link_successors)
        {
          if (linked_block->key.bits == next_block_key.bits)
          {
            if (linked_block->invalidated && !RevalidateBlock(linked_block))
            {
              // CanExecuteBlock can result in a block flush, so stop iterating here.
              break;
            }

            // Execute the linked block
            block = linked_block;
            goto reexecute_block;
          }
        }

        // No acceptable blocks found in the successor list, try a new one.
        CodeBlock* next_block = LookupBlock(next_block_key);
        if (next_block)
        {
          // Link the previous block to this new block if we find a new block.
          LinkBlock(block, next_block);
          block = next_block;
          goto reexecute_block;
        }
      }
    }

    TimingEvents::RunEvents();
  }

  // in case we switch to interpreter...
  g_state.regs.npc = g_state.regs.pc;
}

void Execute()
{
  if (g_settings.gpu_pgxp_enable)
  {
    if (g_settings.gpu_pgxp_cpu)
      ExecuteImpl<PGXPMode::CPU>();
    else
      ExecuteImpl<PGXPMode::Memory>();
  }
  else
  {
    ExecuteImpl<PGXPMode::Disabled>();
  }
}

#ifdef WITH_RECOMPILER

void CompileDispatcher()
{
  Recompiler::CodeGenerator cg(&s_code_buffer);
  s_asm_dispatcher = cg.CompileDispatcher();
}

CodeBlock::HostCodePointer* GetFastMapPointer()
{
  return s_fast_map.data();
}

void ExecuteRecompiler()
{
<<<<<<< HEAD
=======
  g_state.frame_done = false;
#if 0
>>>>>>> dc2840da
  while (!g_state.frame_done)
  {
    if (HasPendingInterrupt())
    {
      SafeReadInstruction(g_state.regs.pc, &g_state.next_instruction.bits);
      DispatchInterrupt();
    }

    TimingEvents::UpdateCPUDowncount();

    while (g_state.pending_ticks < g_state.downcount)
    {
      const u32 pc = g_state.regs.pc;
      g_state.current_instruction_pc = pc;
      const u32 fast_map_index = GetFastMapIndex(pc);
      s_fast_map[fast_map_index]();
    }

    TimingEvents::RunEvents();
  }
#else
  s_asm_dispatcher();
#endif

  // in case we switch to interpreter...
  g_state.regs.npc = g_state.regs.pc;
}

#endif

void Reinitialize()
{
  Flush();
#ifdef WITH_RECOMPILER

  ShutdownFastmem();
  s_code_buffer.Destroy();

  if (g_settings.IsUsingRecompiler())
  {

#ifdef USE_STATIC_CODE_BUFFER
    if (!s_code_buffer.Initialize(s_code_storage, sizeof(s_code_storage), RECOMPILER_FAR_CODE_CACHE_SIZE,
                                  RECOMPILER_GUARD_SIZE))
#else
    if (!s_code_buffer.Allocate(RECOMPILER_CODE_CACHE_SIZE, RECOMPILER_FAR_CODE_CACHE_SIZE))
#endif
    {
      Panic("Failed to initialize code space");
    }

    if (g_settings.IsUsingFastmem() && !InitializeFastmem())
      Panic("Failed to initialize fastmem");

    ResetFastMap();
    CompileDispatcher();
  }
#endif
}

void Flush()
{
  Bus::ClearRAMCodePageFlags();
  for (auto& it : m_ram_block_map)
    it.clear();

  for (const auto& it : s_blocks)
    delete it.second;

  s_blocks.clear();
#ifdef WITH_RECOMPILER
  s_host_code_map.clear();
  s_code_buffer.Reset();
  ResetFastMap();
  CompileDispatcher();
#endif
}

void LogCurrentState()
{
  const auto& regs = g_state.regs;
  WriteToExecutionLog("tick=%u pc=%08X zero=%08X at=%08X v0=%08X v1=%08X a0=%08X a1=%08X a2=%08X a3=%08X t0=%08X "
                      "t1=%08X t2=%08X t3=%08X t4=%08X t5=%08X t6=%08X t7=%08X s0=%08X s1=%08X s2=%08X s3=%08X s4=%08X "
                      "s5=%08X s6=%08X s7=%08X t8=%08X t9=%08X k0=%08X k1=%08X gp=%08X sp=%08X fp=%08X ra=%08X ldr=%s "
                      "ldv=%08X\n",
                      TimingEvents::GetGlobalTickCounter() + GetPendingTicks(), regs.pc, regs.zero, regs.at, regs.v0,
                      regs.v1, regs.a0, regs.a1, regs.a2, regs.a3, regs.t0, regs.t1, regs.t2, regs.t3, regs.t4, regs.t5,
                      regs.t6, regs.t7, regs.s0, regs.s1, regs.s2, regs.s3, regs.s4, regs.s5, regs.s6, regs.s7, regs.t8,
                      regs.t9, regs.k0, regs.k1, regs.gp, regs.sp, regs.fp, regs.ra,
                      (g_state.next_load_delay_reg == Reg::count) ? "NONE" : GetRegName(g_state.next_load_delay_reg),
                      (g_state.next_load_delay_reg == Reg::count) ? 0 : g_state.next_load_delay_value);
}

CodeBlockKey GetNextBlockKey()
{
  CodeBlockKey key = {};
  key.SetPC(g_state.regs.pc);
  key.user_mode = InUserMode();
  return key;
}

CodeBlock* LookupBlock(CodeBlockKey key)
{
  BlockMap::iterator iter = s_blocks.find(key.bits);
  if (iter != s_blocks.end())
  {
    // ensure it hasn't been invalidated
    CodeBlock* existing_block = iter->second;
    if (!existing_block || !existing_block->invalidated || RevalidateBlock(existing_block))
      return existing_block;
  }

  CodeBlock* block = new CodeBlock(key);
  if (CompileBlock(block))
  {
    // add it to the page map if it's in ram
    AddBlockToPageMap(block);

#ifdef WITH_RECOMPILER
    SetFastMap(block->GetPC(), block->host_code);
#endif
  }
  else
  {
    Log_ErrorPrintf("Failed to compile block at PC=0x%08X", key.GetPC());
    delete block;
    block = nullptr;
  }

  iter = s_blocks.emplace(key.bits, block).first;
  AddBlockToHostCodeMap(block);

  return block;
}

bool RevalidateBlock(CodeBlock* block)
{
  for (const CodeBlockInstruction& cbi : block->instructions)
  {
    u32 new_code = 0;
    SafeReadInstruction(cbi.pc, &new_code);
    if (cbi.instruction.bits != new_code)
    {
      Log_DebugPrintf("Block 0x%08X changed at PC 0x%08X - %08X to %08X - recompiling.", block->GetPC(), cbi.pc,
                      cbi.instruction.bits, new_code);
      goto recompile;
    }
  }

  // re-add it to the page map since it's still up-to-date
  block->invalidated = false;
  AddBlockToPageMap(block);
#ifdef WITH_RECOMPILER
  SetFastMap(block->GetPC(), block->host_code);
#endif
  return true;

recompile:
  RemoveBlockFromHostCodeMap(block);

  block->instructions.clear();
  if (!CompileBlock(block))
  {
    Log_WarningPrintf("Failed to recompile block 0x%08X - flushing.", block->GetPC());
    FlushBlock(block);
    return false;
  }

  // re-add to page map again
  AddBlockToHostCodeMap(block);
  if (block->IsInRAM())
    AddBlockToPageMap(block);

  return true;
}

bool CompileBlock(CodeBlock* block)
{
  u32 pc = block->GetPC();
  bool is_branch_delay_slot = false;
  bool is_load_delay_slot = false;

#if 0
  if (pc == 0x0005aa90)
    __debugbreak();
#endif

  u32 last_cache_line = ICACHE_LINES;

  for (;;)
  {
    CodeBlockInstruction cbi = {};
    if (!SafeReadInstruction(pc, &cbi.instruction.bits) || !IsInvalidInstruction(cbi.instruction))
      break;

    cbi.pc = pc;
    cbi.is_branch_delay_slot = is_branch_delay_slot;
    cbi.is_load_delay_slot = is_load_delay_slot;
    cbi.is_branch_instruction = IsBranchInstruction(cbi.instruction);
    cbi.is_load_instruction = IsMemoryLoadInstruction(cbi.instruction);
    cbi.is_store_instruction = IsMemoryStoreInstruction(cbi.instruction);
    cbi.has_load_delay = InstructionHasLoadDelay(cbi.instruction);
    cbi.can_trap = CanInstructionTrap(cbi.instruction, InUserMode());

    if (g_settings.cpu_recompiler_icache)
    {
      const u32 icache_line = GetICacheLine(pc);
      if (icache_line != last_cache_line)
      {
        block->icache_line_count++;
        block->icache_line_count = GetICacheFillTicks(pc);
        last_cache_line = icache_line;
      }
      block->uncached_fetch_ticks += GetInstructionReadTicks(pc);
    }

    block->contains_loadstore_instructions |= cbi.is_load_instruction;
    block->contains_loadstore_instructions |= cbi.is_store_instruction;

    // instruction is decoded now
    block->instructions.push_back(cbi);
    pc += sizeof(cbi.instruction.bits);

    // if we're in a branch delay slot, the block is now done
    // except if this is a branch in a branch delay slot, then we grab the one after that, and so on...
    if (is_branch_delay_slot && !cbi.is_branch_instruction)
      break;

    // if this is a branch, we grab the next instruction (delay slot), and then exit
    is_branch_delay_slot = cbi.is_branch_instruction;

    // same for load delay
    is_load_delay_slot = cbi.has_load_delay;

    // is this a non-branchy exit? (e.g. syscall)
    if (IsExitBlockInstruction(cbi.instruction))
      break;
  }

  if (!block->instructions.empty())
  {
    block->instructions.back().is_last_instruction = true;

#ifdef _DEBUG
    SmallString disasm;
    Log_DebugPrintf("Block at 0x%08X", block->GetPC());
    for (const CodeBlockInstruction& cbi : block->instructions)
    {
      CPU::DisassembleInstruction(&disasm, cbi.pc, cbi.instruction.bits, nullptr);
      Log_DebugPrintf("[%s %s 0x%08X] %08X %s", cbi.is_branch_delay_slot ? "BD" : "  ",
                      cbi.is_load_delay_slot ? "LD" : "  ", cbi.pc, cbi.instruction.bits, disasm.GetCharArray());
    }
#endif
  }
  else
  {
    Log_WarningPrintf("Empty block compiled at 0x%08X", block->key.GetPC());
    return false;
  }

#ifdef WITH_RECOMPILER
  if (g_settings.IsUsingRecompiler())
  {
    // Ensure we're not going to run out of space while compiling this block.
    if (s_code_buffer.GetFreeCodeSpace() <
          (block->instructions.size() * Recompiler::MAX_NEAR_HOST_BYTES_PER_INSTRUCTION) ||
        s_code_buffer.GetFreeFarCodeSpace() <
          (block->instructions.size() * Recompiler::MAX_FAR_HOST_BYTES_PER_INSTRUCTION))
    {
      Log_WarningPrintf("Out of code space, flushing all blocks.");
      Flush();
    }

    Recompiler::CodeGenerator codegen(&s_code_buffer);
    if (!codegen.CompileBlock(block, &block->host_code, &block->host_code_size))
    {
      Log_ErrorPrintf("Failed to compile host code for block at 0x%08X", block->key.GetPC());
      return false;
    }
  }
#endif

  return true;
}

#ifdef WITH_RECOMPILER

void FastCompileBlockFunction()
{
  CodeBlock* block = LookupBlock(GetNextBlockKey());
  if (block)
    block->host_code();
  else
    InterpretUncachedBlock();
}

#endif

void InvalidateBlocksWithPageIndex(u32 page_index)
{
  DebugAssert(page_index < CPU_CODE_CACHE_PAGE_COUNT);
  auto& blocks = m_ram_block_map[page_index];
  for (CodeBlock* block : blocks)
  {
    // Invalidate forces the block to be checked again.
    Log_DebugPrintf("Invalidating block at 0x%08X", block->GetPC());
    block->invalidated = true;
#ifdef WITH_RECOMPILER
    SetFastMap(block->GetPC(), FastCompileBlockFunction);
#endif
  }

  // Block will be re-added next execution.
  blocks.clear();
  Bus::ClearRAMCodePage(page_index);
}

void FlushBlock(CodeBlock* block)
{
  BlockMap::iterator iter = s_blocks.find(block->key.GetPC());
  Assert(iter != s_blocks.end() && iter->second == block);
  Log_DevPrintf("Flushing block at address 0x%08X", block->GetPC());

#ifdef WITH_RECOMPILER
  SetFastMap(block->GetPC(), FastCompileBlockFunction);
#endif

  // if it's been invalidated it won't be in the page map
  if (block->invalidated)
    RemoveBlockFromPageMap(block);

  UnlinkBlock(block);
#ifdef WITH_RECOMPILER
  RemoveBlockFromHostCodeMap(block);
#endif

  s_blocks.erase(iter);
  delete block;
}

void AddBlockToPageMap(CodeBlock* block)
{
  if (!block->IsInRAM())
    return;

  const u32 start_page = block->GetStartPageIndex();
  const u32 end_page = block->GetEndPageIndex();
  for (u32 page = start_page; page <= end_page; page++)
  {
    m_ram_block_map[page].push_back(block);
    Bus::SetRAMCodePage(page);
  }
}

void RemoveBlockFromPageMap(CodeBlock* block)
{
  if (!block->IsInRAM())
    return;

  const u32 start_page = block->GetStartPageIndex();
  const u32 end_page = block->GetEndPageIndex();
  for (u32 page = start_page; page <= end_page; page++)
  {
    auto& page_blocks = m_ram_block_map[page];
    auto page_block_iter = std::find(page_blocks.begin(), page_blocks.end(), block);
    Assert(page_block_iter != page_blocks.end());
    page_blocks.erase(page_block_iter);
  }
}

void LinkBlock(CodeBlock* from, CodeBlock* to)
{
  Log_DebugPrintf("Linking block %p(%08x) to %p(%08x)", from, from->GetPC(), to, to->GetPC());
  from->link_successors.push_back(to);
  to->link_predecessors.push_back(from);
}

void UnlinkBlock(CodeBlock* block)
{
  for (CodeBlock* predecessor : block->link_predecessors)
  {
    auto iter = std::find(predecessor->link_successors.begin(), predecessor->link_successors.end(), block);
    Assert(iter != predecessor->link_successors.end());
    predecessor->link_successors.erase(iter);
  }
  block->link_predecessors.clear();

  for (CodeBlock* successor : block->link_successors)
  {
    auto iter = std::find(successor->link_predecessors.begin(), successor->link_predecessors.end(), block);
    Assert(iter != successor->link_predecessors.end());
    successor->link_predecessors.erase(iter);
  }
  block->link_successors.clear();
}

#ifdef WITH_RECOMPILER

void AddBlockToHostCodeMap(CodeBlock* block)
{
  if (!g_settings.IsUsingRecompiler())
    return;

  auto ir = s_host_code_map.emplace(block->host_code, block);
  Assert(ir.second);
}

void RemoveBlockFromHostCodeMap(CodeBlock* block)
{
  if (!g_settings.IsUsingRecompiler())
    return;

  HostCodeMap::iterator hc_iter = s_host_code_map.find(block->host_code);
  Assert(hc_iter != s_host_code_map.end());
  s_host_code_map.erase(hc_iter);
}

bool InitializeFastmem()
{
  if (!Common::PageFaultHandler::InstallHandler(&s_host_code_map, PageFaultHandler))
  {
    Log_ErrorPrintf("Failed to install page fault handler");
    return false;
  }

  Bus::UpdateFastmemViews(true, g_state.cop0_regs.sr.Isc);
  return true;
}

void ShutdownFastmem()
{
  Common::PageFaultHandler::RemoveHandler(&s_host_code_map);
  Bus::UpdateFastmemViews(false, false);
}

Common::PageFaultHandler::HandlerResult PageFaultHandler(void* exception_pc, void* fault_address, bool is_write)
{
  if (static_cast<u8*>(fault_address) < g_state.fastmem_base ||
      (static_cast<u8*>(fault_address) - g_state.fastmem_base) >= Bus::FASTMEM_REGION_SIZE)
  {
    return Common::PageFaultHandler::HandlerResult::ExecuteNextHandler;
  }

  const PhysicalMemoryAddress fastmem_address =
    static_cast<PhysicalMemoryAddress>(static_cast<ptrdiff_t>(static_cast<u8*>(fault_address) - g_state.fastmem_base));

  Log_DevPrintf("Page fault handler invoked at PC=%p Address=%p %s, fastmem offset 0x%08X", exception_pc, fault_address,
                is_write ? "(write)" : "(read)", fastmem_address);

  if (is_write && !g_state.cop0_regs.sr.Isc && Bus::IsRAMAddress(fastmem_address))
  {
    // this is probably a code page, since we aren't going to fault due to requiring fastmem on RAM.
    const u32 code_page_index = Bus::GetRAMCodePageIndex(fastmem_address);
    if (Bus::IsRAMCodePage(code_page_index))
    {
      InvalidateBlocksWithPageIndex(code_page_index);
      return Common::PageFaultHandler::HandlerResult::ContinueExecution;
    }
  }

  // use upper_bound to find the next block after the pc
  HostCodeMap::iterator upper_iter =
    s_host_code_map.upper_bound(reinterpret_cast<CodeBlock::HostCodePointer>(exception_pc));
  if (upper_iter == s_host_code_map.begin())
    return Common::PageFaultHandler::HandlerResult::ExecuteNextHandler;

  // then decrement it by one to (hopefully) get the block we want
  upper_iter--;

  // find the loadstore info in the code block
  CodeBlock* block = upper_iter->second;
  for (auto bpi_iter = block->loadstore_backpatch_info.begin(); bpi_iter != block->loadstore_backpatch_info.end();
       ++bpi_iter)
  {
    const Recompiler::LoadStoreBackpatchInfo& lbi = *bpi_iter;
    if (lbi.host_pc == exception_pc)
    {
      // found it, do fixup
      if (Recompiler::CodeGenerator::BackpatchLoadStore(lbi))
      {
        // remove the backpatch entry since we won't be coming back to this one
        block->loadstore_backpatch_info.erase(bpi_iter);
        return Common::PageFaultHandler::HandlerResult::ContinueExecution;
      }
      else
      {
        Log_ErrorPrintf("Failed to backpatch %p in block 0x%08X", exception_pc, block->GetPC());
        return Common::PageFaultHandler::HandlerResult::ExecuteNextHandler;
      }
    }
  }

  // we didn't find the pc in our list..
  Log_ErrorPrintf("Loadstore PC not found for %p in block 0x%08X", exception_pc, block->GetPC());
  return Common::PageFaultHandler::HandlerResult::ExecuteNextHandler;
}

#endif

} // namespace CPU::CodeCache<|MERGE_RESOLUTION|>--- conflicted
+++ resolved
@@ -261,11 +261,7 @@
 
 void ExecuteRecompiler()
 {
-<<<<<<< HEAD
-=======
-  g_state.frame_done = false;
 #if 0
->>>>>>> dc2840da
   while (!g_state.frame_done)
   {
     if (HasPendingInterrupt())
